--- conflicted
+++ resolved
@@ -174,22 +174,14 @@
     optimizer = ppsci.optimizer.Adam(0.001)((model,))
 
     # set validator
-<<<<<<< HEAD
-    NPOINTS_EVAL = (NPOINT_PDE + NPOINT_INLET_CYLINDER + NPOINT_OUTLET) * NUM_TIMESTAMPS
-=======
     NPOINT_EVAL = (NPOINT_PDE + NPOINT_INLET_CYLINDER + NPOINT_OUTLET) * NUM_TIMESTAMPS
->>>>>>> d0a78a16
     residual_validator = ppsci.validate.GeometryValidator(
         equation["NavierStokes"].equations,
         {"continuity": 0, "momentum_x": 0, "momentum_y": 0},
         geom["time_rect_eval"],
         {
             "dataset": "NamedArrayDataset",
-<<<<<<< HEAD
-            "total_size": NPOINTS_EVAL,
-=======
             "total_size": NPOINT_EVAL,
->>>>>>> d0a78a16
             "batch_size": 10240,
             "sampler": {"name": "BatchSampler"},
         },
