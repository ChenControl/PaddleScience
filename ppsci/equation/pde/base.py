--- conflicted
+++ resolved
@@ -65,12 +65,7 @@
         return ", ".join(
             [self.__class__.__name__]
             + [f"{name}: {eq}" for name, eq in self.equations.items()]
-<<<<<<< HEAD
         )
-        return _str
 
     def parameters(self):
-        return self.learnable_parameters.parameters()
-=======
-        )
->>>>>>> 862076b1
+        return self.learnable_parameters.parameters()